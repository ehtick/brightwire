--- conflicted
+++ resolved
@@ -126,50 +126,15 @@
 			return ret ?? WeightInitialisation.Gaussian;
 		}
 
-<<<<<<< HEAD
-=======
-		/// <summary>
-		/// Creates a graph execution context
-		/// </summary>
-		/// <returns></returns>
-		public IGraphExecutionContext CreateExecutionContext()
-		{
-			return new ExecutionContext(LinearAlgebraProvider);
-		}
-
-        /// <summary>
-        /// Creates a graph learning context
-        /// </summary>
-        /// <param name="learningRate">Initial learning rate</param>
-        /// <param name="batchSize">Mini batch size</param>
-        /// <param name="trainingErrorCalculation">How to calculate the training error</param>
-        /// <param name="deferUpdates">True to defer updates (used when training recurrent neural networks)</param>
-        /// <returns></returns>
-        public ILearningContext CreateLearningContext(
-			IErrorMetric errorMetric,
-            float learningRate, 
-            uint batchSize, 
-            TrainingErrorCalculation trainingErrorCalculation = TrainingErrorCalculation.Fast, 
-            bool deferUpdates = false)
-		{
-			return new LearningContext(LinearAlgebraProvider, errorMetric, learningRate, batchSize, trainingErrorCalculation, deferUpdates, this);
-		}
-
->>>>>>> ce9b6bc3
         /// <summary>
         /// Creates a graph training engine
         /// </summary>
         /// <param name="dataSource">Segment source with training data</param>
-<<<<<<< HEAD
         /// <param name="errorMetric">Error metric to train with</param>
-=======
-        /// <param name="errorMetric">Error metric to use while learning</param>
->>>>>>> ce9b6bc3
         /// <param name="learningRate">Initial learning rate</param>
         /// <param name="batchSize">Mini batch size</param>
         /// <returns></returns>
         public IGraphTrainingEngine CreateTrainingEngine(
-<<<<<<< HEAD
             IDataSource dataSource, 
 			IErrorMetric errorMetric,
             float learningRate = 0.1f, 
@@ -186,63 +151,11 @@
         }
 
         /// <summary>
-=======
-            IDataSource dataSource,
-			IErrorMetric errorMetric,
-            float learningRate = 0.1f, 
-            uint batchSize = 128, 
-            TrainingErrorCalculation trainingErrorCalculation = TrainingErrorCalculation.Fast)
-		{
-			var learningContext = new LearningContext(LinearAlgebraProvider, errorMetric, learningRate, batchSize, trainingErrorCalculation, dataSource.IsSequential, this);
-			return new TrainingEngine(this, LinearAlgebraProvider, dataSource, learningContext, null);
-		}
-
-        /// <summary>
-        /// Creates a graph training engine
-        /// </summary>
-        /// <param name="dataSource">Segment source with training data</param>
-        /// <param name="graph">The serialised graph to execute</param>
-        /// <param name="trainingRate">Initial learning rate</param>
-        /// <param name="batchSize">Mini batch size</param>
-        /// <param name="trainingErrorCalculation">How to calculate the training error</param>
-        /// <returns></returns>
-        public IGraphTrainingEngine CreateTrainingEngine(
-            IDataSource dataSource, 
-            IErrorMetric errorMetric,
-            ExecutionGraphModel graph, 
-            float trainingRate = 0.1f, 
-            uint batchSize = 128, 
-            TrainingErrorCalculation trainingErrorCalculation = TrainingErrorCalculation.Fast)
-		{
-			var learningContext = new LearningContext(LinearAlgebraProvider, errorMetric, trainingRate, batchSize, trainingErrorCalculation, dataSource.IsSequential, this);
-			var input = this.CreateFrom(graph);
-			return new TrainingEngine(this, LinearAlgebraProvider, dataSource, learningContext, input);
-		}
-
-		/// <summary>
-		/// Creates a graph training engine
-		/// </summary>
-		/// <param name="dataSource">Segment source with training data</param>
-		/// <param name="learningContext">Previously created training context</param>
+		/// Creates a graph execution engine
+		/// </summary>
 		/// <param name="graph">The serialised graph to execute</param>
 		/// <returns></returns>
-		public IGraphTrainingEngine CreateTrainingEngine(IDataSource dataSource, ILearningContext learningContext, ExecutionGraphModel graph)
-		{
-			var input = this.CreateFrom(graph);
-			return new TrainingEngine(this, LinearAlgebraProvider, dataSource, learningContext, input);
-		}
-
-		/// <summary>
->>>>>>> ce9b6bc3
-		/// Creates a graph execution engine
-		/// </summary>
-		/// <param name="graph">The serialised graph to execute</param>
-		/// <returns></returns>
-<<<<<<< HEAD
 		public IGraphExecutionEngine CreateExecutionEngine(ExecutionGraphModel graph)
-=======
-		public IGraphExecutionEngine CreateEngine(ExecutionGraphModel graph)
->>>>>>> ce9b6bc3
 		{
 			var input = this.CreateFrom(graph);
 			return new ExecutionEngine(LinearAlgebraProvider, graph, input);
@@ -489,11 +402,7 @@
 		/// <param name="index">Input index to reverse</param>
 		/// <param name="name">Optional name to give the node</param>
 		/// <returns></returns>
-<<<<<<< HEAD
 		public NodeBase CreateSequenceReverser(int index = 0, string? name = null)
-=======
-		public INode CreateSequenceReverser(string? name = null)
->>>>>>> ce9b6bc3
 		{
 			return new ReverseSequence(0, name);
 		}
