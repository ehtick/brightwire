--- conflicted
+++ resolved
@@ -1,13 +1,8 @@
 ﻿<Project Sdk="Microsoft.NET.Sdk">
 
   <PropertyGroup>
-<<<<<<< HEAD
-    <TargetFramework>net5.0</TargetFramework>
-    <Version>3.0.2</Version>
-=======
     <TargetFramework>net6.0</TargetFramework>
-    <Version>3.0.1</Version>
->>>>>>> ffbcc2f5
+    <Version>3.0.3</Version>
     <Authors>Jack Dermody</Authors>
     <Company />
     <Product />
@@ -18,7 +13,7 @@
     <Copyright>Copyright © Jack Dermody 2016-2021</Copyright>
     <PackageTags>cuda gpu</PackageTags>
     <PackageIcon>bw_favicon.png</PackageIcon>
-    <PackageReleaseNotes>updated to .net 5, added user notification interface and cancellation token handling, added index to buffer add method and renamed ColumnType to BrightDataType</PackageReleaseNotes>
+    <PackageReleaseNotes>updated to .net 6 and cuda 11.5</PackageReleaseNotes>
     <Nullable>enable</Nullable>
   </PropertyGroup>
 
@@ -43,6 +38,8 @@
     <None Remove="cuda\brightwire_72.ptx" />
     <None Remove="cuda\brightwire_75.ptx" />
     <None Remove="cuda\brightwire_80.ptx" />
+	<None Remove="cuda\brightwire_86.ptx" />
+	<None Remove="cuda\brightwire_87.ptx" />
     <Content Include="cuda\brightwire.ptx">
       <CopyToOutputDirectory>PreserveNewest</CopyToOutputDirectory>
       <PackageCopyToOutput>true</PackageCopyToOutput>
@@ -95,6 +92,14 @@
       <CopyToOutputDirectory>PreserveNewest</CopyToOutputDirectory>
       <PackageCopyToOutput>true</PackageCopyToOutput>
     </Content>
+	<Content Include="cuda\brightwire_86.ptx">
+      <CopyToOutputDirectory>PreserveNewest</CopyToOutputDirectory>
+      <PackageCopyToOutput>true</PackageCopyToOutput>
+    </Content>
+	<Content Include="cuda\brightwire_87.ptx">
+      <CopyToOutputDirectory>PreserveNewest</CopyToOutputDirectory>
+      <PackageCopyToOutput>true</PackageCopyToOutput>
+    </Content>
     <None Include="..\bw_favicon.png">
       <Pack>True</Pack>
       <PackagePath></PackagePath>
@@ -105,19 +110,19 @@
     </None>
     <None Include="managed-cuda\CudaBlas.netCore.dll">
       <Pack>True</Pack>
-      <PackagePath>lib/net5.0</PackagePath>
+      <PackagePath>lib/net6.0</PackagePath>
       <CopyToOutputDirectory>PreserveNewest</CopyToOutputDirectory>
       <PackageCopyToOutput>true</PackageCopyToOutput>
     </None>
     <None Include="managed-cuda\CudaSolve.netCore.dll">
       <Pack>True</Pack>
-      <PackagePath>lib/net5.0</PackagePath>
+      <PackagePath>lib/net6.0</PackagePath>
       <CopyToOutputDirectory>PreserveNewest</CopyToOutputDirectory>
       <PackageCopyToOutput>true</PackageCopyToOutput>
     </None>
     <None Include="managed-cuda\ManagedCuda.netCore.dll">
       <Pack>True</Pack>
-      <PackagePath>lib/net5.0</PackagePath>
+      <PackagePath>lib/net6.0</PackagePath>
       <CopyToOutputDirectory>PreserveNewest</CopyToOutputDirectory>
       <PackageCopyToOutput>true</PackageCopyToOutput>
     </None>
